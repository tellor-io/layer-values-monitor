#ETH/USD
[83a7f3d48786ac2667503a61e8c415438ed2922eb86a2906e4ee66d9a2ce4992]
metric = "percentage"
alert_threshold = 0.1
warning_threshold = 0.25
minor_threshold = 0.99
major_threshold = 0.0
pause_threshold = 0.2
contract_address = "0x9Da0E67B676a6E6BC74718278ccf172C97278944"

#BTC/USD 
[a6f013ee236804827b77696d350e9f0ac3e879328f2a3021d473a0b778ad78ac]
metric = "percentage"
alert_threshold = 0.05
warning_threshold = 0.25
minor_threshold = 0.99
major_threshold = 0.0
pause_threshold = 0.2
contract_address = ""

#TRB/USD 
[5C13CD9C97DBB98F2429C101A2A8150E6C7A0DDAFF6124EE176A3A411067DED0]
metric = "percentage"
alert_threshold = 0.05
warning_threshold = 0.25
minor_threshold = 0.99
major_threshold = 0.0
<<<<<<< HEAD
pause_threshold = 0.2
contract_address = ""

#SAGA/USD
[74c9cfdfd2e4a00a9437bf93bf6051e18e604a976f3fa37faafe0bb5a039431d]
metric = "percentage"
alert_threshold = 0.05
warning_threshold = 0.25
minor_threshold = 0.99
major_threshold = 0.0
pause_threshold = 0.2
contract_address = "0x0000000000000000000000000000000000000000"

#USDC/USD
[8ee44cd434ed5b0e007eee581fbe0855336f3f84484e8d9989a620a4a49aa0f7]
metric = "percentage"
alert_threshold = 0.05
warning_threshold = 0.25
minor_threshold = 0.99
major_threshold = 0.0
pause_threshold = 0.2
contract_address = "0x0000000000000000000000000000000000000000"

#USDT/USD
[68a37787e65e85768d4aa6e385fb15760d46df0f67a18ec032d8fd5848aca264]
metric = "percentage"
alert_threshold = 0.05
warning_threshold = 0.25
minor_threshold = 0.99
major_threshold = 0.0
pause_threshold = 0.2
contract_address = "0x0000000000000000000000000000000000000000"

#FBTC/USD
[c444759b83c7bb0f6694306e1f719e65679d48ad754a31d3a366856becf1e71e]
metric = "percentage"
alert_threshold = 0.05
warning_threshold = 0.25
minor_threshold = 0.99
major_threshold = 0.0
pause_threshold = 0.000000001
contract_address = "0x0000000000000000000000000000000000000000"
=======

# TRBBridge query type configuration - applies to ALL TRBBridge reports
[trbbridge]
metric = "equality"
alert_threshold = 1.0
warning_threshold = 1.0
minor_threshold = 0.0
major_threshold = 0.0
# NOTE: For equality metrics, only ONE threshold should be set to 1.0 to indicate dispute level, otherwise the lowest level will be used

# EVMCall query type configuration - applies to ALL EVMCall reports
[evmcall]
metric = "equality"
alert_threshold = 1.0
warning_threshold = 1.0
minor_threshold = 0.0
major_threshold = 0.0
# NOTE: For equality metrics, only ONE threshold should be set to 1.0 to indicate dispute level, otherwise the lowest level will be used

>>>>>>> 3f02cd2c
<|MERGE_RESOLUTION|>--- conflicted
+++ resolved
@@ -25,7 +25,6 @@
 warning_threshold = 0.25
 minor_threshold = 0.99
 major_threshold = 0.0
-<<<<<<< HEAD
 pause_threshold = 0.2
 contract_address = ""
 
@@ -68,7 +67,6 @@
 major_threshold = 0.0
 pause_threshold = 0.000000001
 contract_address = "0x0000000000000000000000000000000000000000"
-=======
 
 # TRBBridge query type configuration - applies to ALL TRBBridge reports
 [trbbridge]
@@ -88,4 +86,3 @@
 major_threshold = 0.0
 # NOTE: For equality metrics, only ONE threshold should be set to 1.0 to indicate dispute level, otherwise the lowest level will be used
 
->>>>>>> 3f02cd2c
